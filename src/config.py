--- conflicted
+++ resolved
@@ -42,15 +42,9 @@
     low_rank_compression: bool = False
     low_rank_gradient: bool = True
     low_rank_gradient_rank: int = 32
-<<<<<<< HEAD
     curriculum_learning: bool = False
     curriculum_learning_patience: int = 5
     curriculum_learning_timestep_num_groups: int = 10
-=======
-    curriculum_learning: bool = True
-    curriculum_learning_patience: int = 5
-    curriculum_learning_timestep_num_groups: int = 15
->>>>>>> a5e1edb2
     curriculum_learning_current_group_portion: float = 0.8
     curriculum_learning_ema_alpha: float = 0.1
     curriculum_learning_ema_warmup: int = 3

import torch
import matplotlib.pyplot as plt
import numpy as np
from pathlib import Path
from collections import deque

class TrainingMonitor:
<<<<<<< HEAD
    def __init__(self, patience, num_timestep_groups, k=10, start_from_low=True, start_from_middle=False, middle_group_index=3):
=======
    def __init__(self, patience, num_timestep_groups, k=10, start_from_low=False, start_from_middle=False, middle_group_index=3, ema_alpha=0.1, ema_warmup=3):
>>>>>>> 77a5b02d
        self.patience = patience
        self.k = k  # Number of steps to track for running mean
        self.recent_losses = deque(maxlen=k)  # Circular buffer for past k losses   
        self.best_running_mean = float('inf')
        self.running_mean = float('inf')
        self.counter = 0
        self.num_timestep_groups = num_timestep_groups
        self.start_from_low = start_from_low
        self.start_from_middle = start_from_middle

        self.ema_alpha = ema_alpha
        self.ema_warmup = ema_warmup
        self.ema_moving_average = None
        self.ema_counter = 0
        
        self.training_group_boundaries = [0, 123, 234, 371, 520, 667, 796, 897, 1000]
        
        # Initialize training state based on mode
        if start_from_middle:
            if middle_group_index is None:
                # Default to middle of available groups
                self.middle_group_index = num_timestep_groups // 2
            else:
                self.middle_group_index = middle_group_index
            
            self.current_timestep_groups = self.middle_group_index
            self.trained_groups = {self.middle_group_index}  # Track which groups have been trained
            self.next_direction = 'left'  # Start by going left first
            
        elif start_from_low:
            # Start from 0, progress to 966
            self.current_timestep_groups = 0
            self.trained_groups = {0}
        else:
            # Start from 966, progress to 0 (original behavior)
            self.current_timestep_groups = num_timestep_groups - 1
            self.trained_groups = {num_timestep_groups - 1}

    def __call__(self, loss):
        """Update training monitor with new loss and check if we should progress to next group."""
        # Add current loss to the buffer
        self.recent_losses.append(loss)
        
        # Calculate running mean if we have enough samples
        if len(self.recent_losses) >= self.k:
            self.running_mean = sum(self.recent_losses) / len(self.recent_losses)
            
            # Compare current loss to running mean
            if self.running_mean < self.best_running_mean:
                self.best_running_mean = self.running_mean
                self.counter = 0
            else:
                self.counter += 1
                print(f"counter: {self.counter}")
                if self.counter >= self.patience:
                    return self._progress_to_next_group()
        else:
            # Not enough samples yet, just reset counter
            self.counter = 0
            
        return False
    def _reset_monitors(self):
        self.recent_losses.clear()
        self.running_mean = float('inf')
        self.best_running_mean = float('inf')
        self.counter = 0
        self.ema_moving_average = None   # will be set to first loss in new group
        self.ema_counter = 0

    def call_simple_compare_best(self, loss):
        if loss < self.best_running_mean:
            self.best_running_mean = loss
            self.counter = 0
        else:
            self.counter += 1
            print(f"counter: {self.counter}")
            if self.counter >= self.patience:
                return self._progress_to_next_group()
        return False

    
    def call_ema_moving_average(self, loss):
        """Update EMA moving average with new loss."""

        # Count this loss since last reset and ignore first five completely
        self.ema_counter += 1
        if self.ema_counter <= self.ema_warmup:
            return False

        # Initialize EMA on first recorded step after warmup
        if self.ema_moving_average is None:
            self.ema_moving_average = loss
            return False

        old_ema = self.ema_moving_average
        self.ema_moving_average = self.ema_alpha * loss + (1 - self.ema_alpha) * old_ema
        print(f"ema_moving_average: {self.ema_moving_average}")
    
        if self.ema_moving_average < old_ema:
            self.counter = 0
        else:
            self.counter += 1
            print(f"counter: {self.counter}")
            if self.counter >= self.patience:
                return self._progress_to_next_group()
        return False


    def _progress_to_next_group(self):
        """Progress to the next timestep group and reset monitoring state."""
        # Reset the counter and clear the buffer
        self._reset_monitors()  
        
        if self.start_from_middle:
            return self._progress_alternating()
        else:
            # Original progression logic
            if self.start_from_low:
                # Progress to higher timestep groups (0 → 966)
                self.current_timestep_groups += 1
            else:
                # Progress to lower timestep groups (966 → 0)
                self.current_timestep_groups -= 1
            
            self.trained_groups.add(self.current_timestep_groups)
            return True

    def _progress_alternating(self):
        """Progress alternately to left and right of the middle starting point."""
        # Find next untrained group alternating between left and right
        if self.next_direction == 'left':
            # Try to go left (lower index)
            next_group = self._find_next_left_group()
            if next_group is not None:
                self.current_timestep_groups = next_group
                self.trained_groups.add(next_group)
                self.next_direction = 'right'  # Next time go right
                return True
            else:
                # No more left groups, try right
                self.next_direction = 'right'
                return self._progress_alternating()
        else:  # self.next_direction == 'right'
            # Try to go right (higher index)
            next_group = self._find_next_right_group()
            if next_group is not None:
                self.current_timestep_groups = next_group
                self.trained_groups.add(next_group)
                self.next_direction = 'left'  # Next time go left
                return True
            else:
                # No more right groups, try left
                self.next_direction = 'left'
                return self._progress_alternating()

    def _find_next_left_group(self):
        """Find the next untrained group to the left (lower index)."""
        for i in range(self.current_timestep_groups - 1, -1, -1):
            if i not in self.trained_groups and i < self.num_timestep_groups:
                return i
        return None

    def _find_next_right_group(self):
        """Find the next untrained group to the right (higher index)."""
        for i in range(self.current_timestep_groups + 1, self.num_timestep_groups):
            if i not in self.trained_groups:
                return i
        return None

    def get_current_group_range(self):
        """Get the current timestep group range being trained [low_bound, high_bound]."""
        if self.start_from_middle:
            # For middle start, just return current group boundaries
            low_bound = self.training_group_boundaries[self.current_timestep_groups]
            if self.current_timestep_groups == self.num_timestep_groups - 1:
                high_bound = 1000
            else:
                high_bound = self.training_group_boundaries[self.current_timestep_groups + 1]
            return [low_bound, high_bound]
            
        elif self.start_from_low:
            # Forward progression: current group boundaries
            low_bound = self.training_group_boundaries[self.current_timestep_groups]
            if self.current_timestep_groups == self.num_timestep_groups - 1:
                high_bound = 1000
            else:
                high_bound = self.training_group_boundaries[self.current_timestep_groups + 1]
        else:
            # Backward progression: current group boundaries
            if self.current_timestep_groups == self.num_timestep_groups:
                high_bound = 1000
            else:
                high_bound = self.training_group_boundaries[self.current_timestep_groups]
            low_bound = self.training_group_boundaries[self.current_timestep_groups - 1]
        
        return [low_bound, high_bound]

    def get_trained_timesteps_boundaries(self):
        """Get the boundaries of all timesteps that have already been trained [low_bound, high_bound]."""
        if self.start_from_middle:
            # For middle start, return union of all trained group ranges excluding current
            completed_groups = self.trained_groups - {self.current_timestep_groups}
            if not completed_groups:
                return [0, 0]  # No groups completed yet
            
            min_trained = min(completed_groups)
            max_trained = max(completed_groups)
            
            # Check if all groups between min and max are trained (contiguous)
            expected_groups = set(range(min_trained, max_trained + 1))
            if completed_groups == expected_groups:
                # Contiguous range
                low_bound = self.training_group_boundaries[min_trained]
                if max_trained == self.num_timestep_groups - 1:
                    high_bound = 1000
                else:
                    high_bound = self.training_group_boundaries[max_trained + 1]
                return [low_bound, high_bound]
            else:
                # Non-contiguous, return multiple ranges or the full span
                # For simplicity, return the full span from min to max
                low_bound = self.training_group_boundaries[min_trained]
                if max_trained == self.num_timestep_groups - 1:
                    high_bound = 1000
                else:
                    high_bound = self.training_group_boundaries[max_trained + 1]
                return [low_bound, high_bound]
                
        elif self.start_from_low:
            # Forward progression: everything from 0 to current low bound (excluding current)
            if self.current_timestep_groups == 0:
                return [0, 0]  # No groups completed yet
            current_low = self.training_group_boundaries[self.current_timestep_groups]
            return [0, current_low]
        else:
            # Backward progression: everything from current high bound to 1000 (excluding current)
            if self.current_timestep_groups == self.num_timestep_groups - 1:
                return [0, 0]  # No groups completed yet
            if self.current_timestep_groups == self.num_timestep_groups:
                current_high = 1000
            else:
                current_high = self.training_group_boundaries[self.current_timestep_groups]
            return [current_high, 1000]

    def get_if_curriculum_learning_is_done(self):
        """Check if curriculum learning has completed all timestep groups."""
        if self.start_from_middle:
            # Check if all groups have been trained and we're on the last group
            all_groups = set(range(self.num_timestep_groups))
            return (self.trained_groups == all_groups and 
                    self.current_timestep_groups == self.num_timestep_groups - 1)
        elif self.start_from_low:
            return self.current_timestep_groups == self.num_timestep_groups - 1
        else:
            return self.current_timestep_groups == 0<|MERGE_RESOLUTION|>--- conflicted
+++ resolved
@@ -5,11 +5,7 @@
 from collections import deque
 
 class TrainingMonitor:
-<<<<<<< HEAD
-    def __init__(self, patience, num_timestep_groups, k=10, start_from_low=True, start_from_middle=False, middle_group_index=3):
-=======
     def __init__(self, patience, num_timestep_groups, k=10, start_from_low=False, start_from_middle=False, middle_group_index=3, ema_alpha=0.1, ema_warmup=3):
->>>>>>> 77a5b02d
         self.patience = patience
         self.k = k  # Number of steps to track for running mean
         self.recent_losses = deque(maxlen=k)  # Circular buffer for past k losses   

--- conflicted
+++ resolved
@@ -433,7 +433,6 @@
             self.plot_gradient_statistics()
 
             
-<<<<<<< HEAD
             print(f"avg_epoch_current_timestep_group_loss: {avg_epoch_current_timestep_group_loss}")
             # if self.config.curriculum_learning and epoch % 2 == 0 and not self.training_monitor.get_if_curriculum_learning_is_done():
             #     boundaries = self.training_monitor.get_current_group_range()
@@ -450,23 +449,6 @@
                     boundaries = self.training_monitor.get_current_group_range()
                     print(f"Current timestep groups low bound: {boundaries[0]}") 
                     print(f"Current timestep groups high bound: {boundaries[1]}")
-=======
-            if self.config.curriculum_learning and epoch % 2 == 0 and not self.training_monitor.get_if_curriculum_learning_is_done():
-                boundaries = self.training_monitor.get_current_group_range()
-                val_loss = self.validation_loss(model, ema_model, validation_dataloader, self.config, epoch, global_step, EMA = False, timestep_lower_bound = boundaries[0], timestep_upper_bound = boundaries[1])
-                print(f"Validation loss: {val_loss}")
-                if self.training_monitor.call_ema_moving_average(val_loss):
-                    if self.config.low_rank_gradient:
-                        self.optimizer.reset_projection_matrices()
-                        print("Resetting projection matrices")
-                    print(f"Updating curriculum learning timestep num groups to {self.training_monitor.current_timestep_groups}")
-                    if self.training_monitor.get_if_curriculum_learning_is_done():
-                        print("Curriculum learning is done")
-                    else:
-                        boundaries = self.training_monitor.get_current_group_range()
-                        print(f"Current timestep groups low bound: {boundaries[0]}") 
-                        print(f"Current timestep groups high bound: {boundaries[1]}")
->>>>>>> 77a5b02d
 
 
             # Print the loss, lr, and step to the log file if running on a SLURM job
